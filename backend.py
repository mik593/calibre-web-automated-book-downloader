"""Backend logic for the book download application."""

import threading, time
import shutil
from pathlib import Path
from typing import Dict, List, Optional, Any, Tuple

from logger import setup_logger
from config import TMP_DIR, MAIN_LOOP_SLEEP_TIME, INGEST_DIR
from models import book_queue, BookInfo, QueueStatus
import book_manager

logger = setup_logger(__name__)

def search_books(query: str) -> List[Dict[str, Any]]:
    """Search for books matching the query.
    
    Args:
        query: Search term
        
    Returns:
        List[Dict]: List of book information dictionaries
    """
    try:
        books = book_manager.search_books(query)
        return [_book_info_to_dict(book) for book in books]
    except Exception as e:
        logger.error(f"Error searching books: {e}")
        return []

def get_book_info(book_id: str) -> Optional[Dict[str, Any]]:
    """Get detailed information for a specific book.
    
    Args:
        book_id: Book identifier
        
    Returns:
        Optional[Dict]: Book information dictionary if found
    """
    try:
        book = book_manager.get_book_info(book_id)
        return _book_info_to_dict(book)
    except Exception as e:
        logger.error(f"Error getting book info: {e}")
        return None

def queue_book(book_id: str) -> bool:
    """Add a book to the download queue.
    
    Args:
        book_id: Book identifier
        
    Returns:
        bool: True if book was successfully queued
    """
    try:
        book_info = book_manager.get_book_info(book_id)
        book_queue.add(book_id, book_info)
        logger.info(f"Book queued: {book_info.title}")
        return True
    except Exception as e:
        logger.error(f"Error queueing book: {e}")
        return False

def queue_status() -> Dict[str, Dict[str, Any]]:
    """Get current status of the download queue.
    
    Returns:
        Dict: Queue status organized by status type
    """
    status = book_queue.get_status()
    # Convert Enum keys to strings and properly format the response
    return {
        status_type.value: books
        for status_type, books in status.items()
    }

def get_book_data(book_id: str) -> Tuple[Optional[bytes], str] :
    """Get book data for a specific book, including its title.
    
    Args:
        book_id: Book identifier
        
    Returns:
        Tuple[Optional[bytes], str]: Book data if available, and the book title
    """
    try:
        book_info = book_queue._book_data[book_id]
        path = INGEST_DIR / f"{book_id}.epub"
        with open(path, "rb") as f:
            return f.read(), book_info.title
    except Exception as e:
        logger.error(f"Error getting book data: {e}")
        return None, ""

def _book_info_to_dict(book: BookInfo) -> Dict[str, Any]:
    """Convert BookInfo object to dictionary representation."""
    return {
        key: value for key, value in book.__dict__.items()
        if value is not None
    }

<<<<<<< HEAD
=======
def _process_book(book_path: str) -> bool:
    """Check if downloaded book is valid.
    
    Args:
        book_path: Path to downloaded book file
        
    Returns:
        bool: True if book is valid
    """
    try:
        logger.info(f"Verifying book health: {book_path}")
        script_path = Path(__file__).parent / "check_health.sh"
        result = subprocess.run(
            [str(script_path), book_path],
            stdout=subprocess.PIPE,
            stderr=subprocess.PIPE
        )
        logger.info(f"Health check result: {result.stdout.decode()}")
        return result.returncode == 0
    except Exception as e:
        logger.error(f"Error checking book health: {e}")
        return False

>>>>>>> b8a72475
def _download_book(book_id: str) -> bool:
    """Download and process a book.
    
    Args:
        book_id: Book identifier
        
    Returns:
        bool: True if download and processing successful
    """
    try:
        book_info = book_queue._book_data[book_id]
        book_path = TMP_DIR / f"{book_id}.{book_info.format}"
<<<<<<< HEAD
        with open(book_path, "wb") as f:
            f.write(data.getbuffer())

        final_path = INGEST_DIR /  f"{book_id}.{book_info.format}"
        
        shutil.move(book_path, final_path)
        return True
=======
        success = book_manager.download_book(book_info, book_path)
        if not success:
            raise Exception("Unkown error downloading book")
        return _process_book(str(book_path))
>>>>>>> b8a72475
        
    except Exception as e:
        logger.error(f"Error downloading book: {e}")
        return False

def download_loop():
    """Background thread for processing download queue."""
    logger.info("Starting download loop")
    
    while True:
        book_id = book_queue.get_next()
        if not book_id:
            time.sleep(MAIN_LOOP_SLEEP_TIME)
            continue
            
        try:
            book_queue.update_status(book_id, QueueStatus.DOWNLOADING)
            success = _download_book(book_id)
            
            new_status = (
                QueueStatus.AVAILABLE if success else QueueStatus.ERROR
            )
            book_queue.update_status(book_id, new_status)
            
            logger.info(
                f"Book {book_id} download {'successful' if success else 'failed'}"
            )
            
        except Exception as e:
            logger.error(f"Error in download loop: {e}")
            book_queue.update_status(book_id, QueueStatus.ERROR)

# Start download loop in background thread
download_thread = threading.Thread(
    target=download_loop,
    daemon=True
)
download_thread.start()<|MERGE_RESOLUTION|>--- conflicted
+++ resolved
@@ -100,32 +100,6 @@
         if value is not None
     }
 
-<<<<<<< HEAD
-=======
-def _process_book(book_path: str) -> bool:
-    """Check if downloaded book is valid.
-    
-    Args:
-        book_path: Path to downloaded book file
-        
-    Returns:
-        bool: True if book is valid
-    """
-    try:
-        logger.info(f"Verifying book health: {book_path}")
-        script_path = Path(__file__).parent / "check_health.sh"
-        result = subprocess.run(
-            [str(script_path), book_path],
-            stdout=subprocess.PIPE,
-            stderr=subprocess.PIPE
-        )
-        logger.info(f"Health check result: {result.stdout.decode()}")
-        return result.returncode == 0
-    except Exception as e:
-        logger.error(f"Error checking book health: {e}")
-        return False
-
->>>>>>> b8a72475
 def _download_book(book_id: str) -> bool:
     """Download and process a book.
     
@@ -138,21 +112,15 @@
     try:
         book_info = book_queue._book_data[book_id]
         book_path = TMP_DIR / f"{book_id}.{book_info.format}"
-<<<<<<< HEAD
-        with open(book_path, "wb") as f:
-            f.write(data.getbuffer())
+
+        success = book_manager.download_book(book_info, book_path)
+        if not success:
+            raise Exception("Unkown error downloading book")
 
         final_path = INGEST_DIR /  f"{book_id}.{book_info.format}"
         
         shutil.move(book_path, final_path)
         return True
-=======
-        success = book_manager.download_book(book_info, book_path)
-        if not success:
-            raise Exception("Unkown error downloading book")
-        return _process_book(str(book_path))
->>>>>>> b8a72475
-        
     except Exception as e:
         logger.error(f"Error downloading book: {e}")
         return False
