"""Network operations manager for the book downloader application."""

import requests
import time
from io import BytesIO
import urllib.request
from typing import Optional
<<<<<<< HEAD
import cloudflare_bypasser

from logger import setup_logger
from config import MAX_RETRY, DEFAULT_SLEEP
=======
from urllib.parse import urlparse
from tqdm import tqdm

from logger import setup_logger
from config import MAX_RETRY, DEFAULT_SLEEP, CLOUDFLARE_PROXY, USE_CF_BYPASS
>>>>>>> b8a72475

logger = setup_logger(__name__)

def setup_urllib_opener():
    """Configure urllib opener with appropriate headers."""
    opener = urllib.request.build_opener()
    opener.addheaders = [
        ('User-agent', 'Mozilla/5.0 (Windows NT 10.0; Win64; x64) '
         'AppleWebKit/537.36 (KHTML, like Gecko) '
         'Chrome/129.0.0.0 Safari/537.3')
    ]
    urllib.request.install_opener(opener)

setup_urllib_opener()

<<<<<<< HEAD
def html_get_page(url: str, retry: int = MAX_RETRY, use_bypasser: bool = False) -> Optional[str]:
=======
def html_get_page(url: str, retry: int = MAX_RETRY, skip_404: bool = False, skip_403: bool = False) -> str:
>>>>>>> b8a72475
    """Fetch HTML content from a URL with retry mechanism.
    
    Args:
        url: Target URL
        retry: Number of retry attempts
        skip_404: Whether to skip 404 errors
        
    Returns:
        str: HTML content if successful, None otherwise
    """
    try:
        logger.info(f"GET: {url}")

        if use_bypasser:
            logger.info(f"Using Cloudflare Bypasser for: {url}")
            response = cloudflare_bypasser.get(url)
            logger.info(f"Cloudflare Bypasser response: {response}")
            if response:
                return response.html
            else:
                raise requests.exceptions.RequestException("Failed to bypass Cloudflare")
        response = requests.get(url)
<<<<<<< HEAD
=======
    
>>>>>>> b8a72475
        response.raise_for_status()
        time.sleep(1)
        return response.text
        
    except requests.exceptions.RequestException as e:
        if retry == 0:
            logger.error(f"Failed to fetch page: {url}, error: {e}")
            return ""
        
        if skip_404 and response.status_code == 404:
            logger.warning(f"404 error for URL: {url}")
            return ""
        
        if skip_403 and response.status_code == 403:
            logger.warning(f"403 error for URL: {url}. Should retry using cloudflare bypass.")
            return ""
            
            
        sleep_time = DEFAULT_SLEEP * (MAX_RETRY - retry + 1)
        logger.warning(
            f"Retrying GET {url} in {sleep_time} seconds due to error: {e}"
        )
        time.sleep(sleep_time)
        return html_get_page(url, retry - 1, use_bypasser)

<<<<<<< HEAD
def html_get_page_cf(url: str, retry: int = MAX_RETRY) -> Optional[str]:
    return html_get_page(url, retry - 1, use_bypasser=True)
=======
def html_get_page_cf(url: str, retry: int = MAX_RETRY) -> str:
    """Fetch HTML content through Cloudflare proxy.
    
    Args:
        url: Target URL
        retry: Number of retry attempts
        
    Returns:
        str: HTML content if successful, None otherwise
    """
    if USE_CF_BYPASS == False:
        logger.warning("Cloudflare bypass is disabled, trying without it.")
        return html_get_page(url, retry, skip_403=True)
    try:
        logger.info(f"GET_CF: {url}")
        response = requests.get(
            f"{CLOUDFLARE_PROXY}/html?url={url}&retries=3"
        )
        time.sleep(1)
        return response.text
        
    except Exception as e:
        if retry == 0:
            logger.error(f"Failed to fetch page through CF: {url}, error: {e}")
            return ""
            
        sleep_time = DEFAULT_SLEEP * (MAX_RETRY - retry + 1)
        logger.warning(
            f"Retrying GET_CF {url} in {sleep_time} seconds due to error: {e}"
        )
        time.sleep(sleep_time)
        return html_get_page_cf(url, retry - 1)
>>>>>>> b8a72475

def download_url(link: str, size: str = "") -> Optional[BytesIO]:
    """Download content from URL into a BytesIO buffer.
    
    Args:
        link: URL to download from
        
    Returns:
        BytesIO: Buffer containing downloaded content if successful
    """
    try:
        logger.info(f"Downloading from: {link}")
        response = requests.get(link, stream=True)
        response.raise_for_status()

        total_size : float = 0.0
        try:
            # we assume size is in MB
            total_size = float(size.strip().replace(" ", "").replace(",", ".").upper()[:-2].strip()) * 1024 * 1024
        except:
            total_size = float(response.headers.get('content-length', 0))
        
        buffer = BytesIO()

        # Initialize the progress bar with your guess
        pbar = tqdm(total=total_size, unit='B', unit_scale=True, desc='Downloading')
        for chunk in response.iter_content(chunk_size=1000):
            buffer.write(chunk)
            pbar.update(len(chunk))
            
        pbar.close()
        return buffer
    except requests.exceptions.RequestException as e:
        logger.error(f"Failed to download from {link}: {e}")
        return None

def get_absolute_url(base_url: str, url: str) -> str:
    """Get absolute URL from relative URL and base URL.
    
    Args:
        base_url: Base URL
        url: Relative URL
    """
    if url.strip() == "":
        return ""
    if url.startswith("http"):
        return url
    parsed_url = urlparse(url)
    parsed_base = urlparse(base_url)
    if parsed_url.netloc == "" or parsed_url.scheme == "":
        parsed_url = parsed_url._replace(netloc=parsed_base.netloc, scheme=parsed_base.scheme)
    return parsed_url.geturl()<|MERGE_RESOLUTION|>--- conflicted
+++ resolved
@@ -5,18 +5,12 @@
 from io import BytesIO
 import urllib.request
 from typing import Optional
-<<<<<<< HEAD
-import cloudflare_bypasser
-
-from logger import setup_logger
-from config import MAX_RETRY, DEFAULT_SLEEP
-=======
 from urllib.parse import urlparse
 from tqdm import tqdm
 
+import cloudflare_bypasser
 from logger import setup_logger
 from config import MAX_RETRY, DEFAULT_SLEEP, CLOUDFLARE_PROXY, USE_CF_BYPASS
->>>>>>> b8a72475
 
 logger = setup_logger(__name__)
 
@@ -32,11 +26,8 @@
 
 setup_urllib_opener()
 
-<<<<<<< HEAD
-def html_get_page(url: str, retry: int = MAX_RETRY, use_bypasser: bool = False) -> Optional[str]:
-=======
-def html_get_page(url: str, retry: int = MAX_RETRY, skip_404: bool = False, skip_403: bool = False) -> str:
->>>>>>> b8a72475
+# TODO : if use_bypasser is True, still try first without it
+def html_get_page(url: str, retry: int = MAX_RETRY, use_bypasser: bool = False, skip_404: bool = False, skip_403: bool = False) -> str:
     """Fetch HTML content from a URL with retry mechanism.
     
     Args:
@@ -59,10 +50,6 @@
             else:
                 raise requests.exceptions.RequestException("Failed to bypass Cloudflare")
         response = requests.get(url)
-<<<<<<< HEAD
-=======
-    
->>>>>>> b8a72475
         response.raise_for_status()
         time.sleep(1)
         return response.text
@@ -88,43 +75,8 @@
         time.sleep(sleep_time)
         return html_get_page(url, retry - 1, use_bypasser)
 
-<<<<<<< HEAD
 def html_get_page_cf(url: str, retry: int = MAX_RETRY) -> Optional[str]:
     return html_get_page(url, retry - 1, use_bypasser=True)
-=======
-def html_get_page_cf(url: str, retry: int = MAX_RETRY) -> str:
-    """Fetch HTML content through Cloudflare proxy.
-    
-    Args:
-        url: Target URL
-        retry: Number of retry attempts
-        
-    Returns:
-        str: HTML content if successful, None otherwise
-    """
-    if USE_CF_BYPASS == False:
-        logger.warning("Cloudflare bypass is disabled, trying without it.")
-        return html_get_page(url, retry, skip_403=True)
-    try:
-        logger.info(f"GET_CF: {url}")
-        response = requests.get(
-            f"{CLOUDFLARE_PROXY}/html?url={url}&retries=3"
-        )
-        time.sleep(1)
-        return response.text
-        
-    except Exception as e:
-        if retry == 0:
-            logger.error(f"Failed to fetch page through CF: {url}, error: {e}")
-            return ""
-            
-        sleep_time = DEFAULT_SLEEP * (MAX_RETRY - retry + 1)
-        logger.warning(
-            f"Retrying GET_CF {url} in {sleep_time} seconds due to error: {e}"
-        )
-        time.sleep(sleep_time)
-        return html_get_page_cf(url, retry - 1)
->>>>>>> b8a72475
 
 def download_url(link: str, size: str = "") -> Optional[BytesIO]:
     """Download content from URL into a BytesIO buffer.
